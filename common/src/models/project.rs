--- conflicted
+++ resolved
@@ -167,9 +167,6 @@
     pub idle_minutes: u64,
 }
 
-<<<<<<< HEAD
-pub fn get_projects_table(projects: &Vec<Response>, raw: bool) -> String {
-=======
 #[derive(Clone, Deserialize, Serialize, Debug, PartialEq)]
 #[serde(tag = "owner_type", content = "owner_id", rename_all = "lowercase")]
 pub enum Owner {
@@ -177,8 +174,7 @@
     Organization(String),
 }
 
-pub fn get_projects_table(projects: &[Response], page: u32, raw: bool, page_hint: bool) -> String {
->>>>>>> 8a1b1cee
+pub fn get_projects_table(projects: &[Response], raw: bool) -> String {
     if projects.is_empty() {
         let mut s = "No projects are linked to this account\n".to_string();
         if !raw {
