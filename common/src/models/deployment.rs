use chrono::{DateTime, Utc};
use comfy_table::{
    modifiers::UTF8_ROUND_CORNERS,
    presets::{NOTHING, UTF8_FULL},
    Attribute, Cell, CellAlignment, Color, ContentArrangement, Table,
};
use crossterm::style::Stylize;
use serde::{Deserialize, Serialize};
use std::{fmt::Display, str::FromStr};
use uuid::Uuid;

use crate::deployment::{EcsState, State};

/// Max length of strings in the git metadata
pub const GIT_STRINGS_MAX_LENGTH: usize = 80;
/// Max HTTP body size for a deployment POST request
pub const CREATE_SERVICE_BODY_LIMIT: usize = 50_000_000;
const GIT_OPTION_NONE_TEXT: &str = "N/A";

#[derive(Deserialize, Serialize)]
pub struct Response {
    pub id: Uuid,
    pub service_id: String,
    pub state: State,
    pub last_update: DateTime<Utc>,
    pub git_commit_id: Option<String>,
    pub git_commit_msg: Option<String>,
    pub git_branch: Option<String>,
    pub git_dirty: Option<bool>,
}

#[derive(Deserialize, Serialize)]
pub struct EcsResponse {
    pub id: String,
    pub latest_deployment_state: EcsState,
    pub running_id: Option<String>,
    pub updated_at: DateTime<Utc>,
    pub uri: Option<String>,
    pub git_commit_id: Option<String>,
    pub git_commit_msg: Option<String>,
    pub git_branch: Option<String>,
    pub git_dirty: Option<bool>,
}

impl Display for Response {
    fn fmt(&self, f: &mut std::fmt::Formatter<'_>) -> std::fmt::Result {
        write!(
            f,
            "{} deployment '{}' is {}",
            self.last_update
                .format("%Y-%m-%dT%H:%M:%SZ")
                .to_string()
                .dim(),
            self.id,
            self.state
                .to_string()
                // Unwrap is safe because Color::from_str returns the color white if the argument is not a Color.
                .with(crossterm::style::Color::from_str(self.state.get_color()).unwrap())
        )
    }
}

impl EcsResponse {
    pub fn colored_println(&self) {
        let running_deployment = self
            .running_id
            .as_ref()
            .map(|id| {
                format!(
                    "\nRunning deployment: '{}' - {} {}",
                    id,
                    "running".to_string().with(
                        crossterm::style::Color::from_str(EcsState::Running.get_color()).unwrap()
                    ),
                    self.uri
                        .as_ref()
                        .map(|inner| format!("({inner})"))
                        .unwrap_or("".to_string())
                )
            })
            .unwrap_or_default();

        // Stringify the state.
        let latest_state = format!(
            "{}",
            self.latest_deployment_state
                .to_string()
                // Unwrap is safe because Color::from_str returns the color white if the argument is not a Color.
                .with(
                    crossterm::style::Color::from_str(self.latest_deployment_state.get_color())
                        .unwrap()
                )
        );

        let state_with_uri = match self.running_id {
            None if EcsState::Running == self.latest_deployment_state
                || EcsState::InProgress == self.latest_deployment_state =>
            {
<<<<<<< HEAD
                format!(
                    "{latest_state} ({})",
                    self.uri
                        .as_ref()
                        .map(|inner| format!("({inner})"))
                        .unwrap_or("".to_string())
                )
=======
                let uri = self
                    .uri
                    .as_ref()
                    .map(|inner| format!(" ({inner})"))
                    .unwrap_or_default();
                format!("{latest_state}{uri}")
>>>>>>> 814ad0ce
            }
            _ => latest_state,
        };

        println!(
            "Current deployment: '{}' - {}{running_deployment}",
            self.id, state_with_uri
        )
    }
}

impl State {
    /// We return a &str rather than a Color here, since `comfy-table` re-exports
    /// crossterm::style::Color and we depend on both `comfy-table` and `crossterm`
    /// we may end up with two different versions of Color.
    pub fn get_color(&self) -> &str {
        match self {
            State::Queued | State::Building | State::Built | State::Loading => "cyan",
            State::Running => "green",
            State::Completed | State::Stopped => "blue",
            State::Crashed => "red",
            State::Unknown => "yellow",
        }
    }
}

impl EcsState {
    /// We return a &str rather than a Color here, since `comfy-table` re-exports
    /// crossterm::style::Color and we depend on both `comfy-table` and `crossterm`
    /// we may end up with two different versions of Color.
    pub fn get_color(&self) -> &str {
        match self {
            EcsState::Pending => "dark_yellow",
            EcsState::InProgress => "cyan",
            EcsState::Running => "green",
            EcsState::Stopped => "dark_blue",
            EcsState::Stopping => "blue",
            EcsState::Failed => "red",
<<<<<<< HEAD
        }
    }
}

pub fn deployments_table_beta(
    deployments: &Vec<EcsResponse>,
    project_name: &str,
    raw: bool,
) -> String {
    if deployments.is_empty() {
        // The page starts at 1 in the CLI.
        let mut s = "No deployments are linked to this service\n".to_string();
        if !raw {
            s = s.yellow().bold().to_string();
        }

        s
    } else {
        let mut table = Table::new();

        if raw {
            table
                .load_preset(NOTHING)
                .set_content_arrangement(ContentArrangement::Disabled)
                .set_header(vec![
                    Cell::new("Deployment ID").set_alignment(CellAlignment::Left),
                    Cell::new("Status").set_alignment(CellAlignment::Left),
                    Cell::new("Last updated").set_alignment(CellAlignment::Left),
                    Cell::new("Commit ID").set_alignment(CellAlignment::Left),
                    Cell::new("Commit Message").set_alignment(CellAlignment::Left),
                    Cell::new("Branch").set_alignment(CellAlignment::Left),
                    Cell::new("Dirty").set_alignment(CellAlignment::Left),
                ]);
        } else {
            table
                .load_preset(UTF8_FULL)
                .apply_modifier(UTF8_ROUND_CORNERS)
                .set_content_arrangement(ContentArrangement::DynamicFullWidth)
                .set_header(vec![
                    Cell::new("Deployment ID")
                        .set_alignment(CellAlignment::Center)
                        .add_attribute(Attribute::Bold),
                    Cell::new("Status")
                        .set_alignment(CellAlignment::Center)
                        .add_attribute(Attribute::Bold),
                    Cell::new("Last updated")
                        .set_alignment(CellAlignment::Center)
                        .add_attribute(Attribute::Bold),
                    Cell::new("Commit ID")
                        .set_alignment(CellAlignment::Center)
                        .add_attribute(Attribute::Bold),
                    Cell::new("Commit Message")
                        .set_alignment(CellAlignment::Center)
                        .add_attribute(Attribute::Bold),
                    Cell::new("Branch")
                        .set_alignment(CellAlignment::Center)
                        .add_attribute(Attribute::Bold),
                    Cell::new("Dirty")
                        .set_alignment(CellAlignment::Center)
                        .add_attribute(Attribute::Bold),
                ]);
        }

        for deploy in deployments.iter() {
            let truncated_commit_id = deploy
                .git_commit_id
                .as_ref()
                .map_or(String::from(GIT_OPTION_NONE_TEXT), |val| {
                    val.chars().take(7).collect()
                });

            let truncated_commit_msg = deploy
                .git_commit_msg
                .as_ref()
                .map_or(String::from(GIT_OPTION_NONE_TEXT), |val| {
                    val.chars().take(24).collect::<String>()
                });

            if raw {
                table.add_row(vec![
                    Cell::new(&deploy.id),
                    Cell::new(&deploy.latest_deployment_state),
                    Cell::new(deploy.updated_at.format("%Y-%m-%dT%H:%M:%SZ")),
                    Cell::new(truncated_commit_id),
                    Cell::new(truncated_commit_msg),
                    Cell::new(
                        deploy
                            .git_branch
                            .as_ref()
                            .map_or(GIT_OPTION_NONE_TEXT, |val| val as &str),
                    ),
                    Cell::new(
                        deploy
                            .git_dirty
                            .map_or(String::from(GIT_OPTION_NONE_TEXT), |val| val.to_string()),
                    ),
                ]);
            } else {
                table.add_row(vec![
                    Cell::new(&deploy.id),
                    Cell::new(&deploy.latest_deployment_state)
                        // Unwrap is safe because Color::from_str returns the color white if str is not a Color.
                        .fg(Color::from_str(deploy.latest_deployment_state.get_color()).unwrap())
                        .set_alignment(CellAlignment::Center),
                    Cell::new(deploy.updated_at.format("%Y-%m-%dT%H:%M:%SZ"))
                        .set_alignment(CellAlignment::Center),
                    Cell::new(truncated_commit_id),
                    Cell::new(truncated_commit_msg),
                    Cell::new(
                        deploy
                            .git_branch
                            .as_ref()
                            .map_or(GIT_OPTION_NONE_TEXT, |val| val as &str),
                    ),
                    Cell::new(
                        deploy
                            .git_dirty
                            .map_or(String::from(GIT_OPTION_NONE_TEXT), |val| val.to_string()),
                    )
                    .set_alignment(CellAlignment::Center),
                ]);
            }
=======
>>>>>>> 814ad0ce
        }

        format!("\nMost recent deployments for {project_name}\n{table}\n")
    }
}

pub fn deployments_table_beta(
    deployments: &Vec<EcsResponse>,
    project_name: &str,
    raw: bool,
) -> String {
    if deployments.is_empty() {
        // The page starts at 1 in the CLI.
        let mut s = "No deployments are linked to this service\n".to_string();
        if !raw {
            s = s.yellow().bold().to_string();
        }

        s
    } else {
        let mut table = Table::new();

        if raw {
            table
                .load_preset(NOTHING)
                .set_content_arrangement(ContentArrangement::Disabled)
                .set_header(vec![
                    Cell::new("Deployment ID").set_alignment(CellAlignment::Left),
                    Cell::new("Status").set_alignment(CellAlignment::Left),
                    Cell::new("Last updated").set_alignment(CellAlignment::Left),
                    Cell::new("Commit ID").set_alignment(CellAlignment::Left),
                    Cell::new("Commit Message").set_alignment(CellAlignment::Left),
                    Cell::new("Branch").set_alignment(CellAlignment::Left),
                    Cell::new("Dirty").set_alignment(CellAlignment::Left),
                ]);
        } else {
            table
                .load_preset(UTF8_FULL)
                .apply_modifier(UTF8_ROUND_CORNERS)
                .set_content_arrangement(ContentArrangement::DynamicFullWidth)
                .set_header(vec![
                    Cell::new("Deployment ID")
                        .set_alignment(CellAlignment::Center)
                        .add_attribute(Attribute::Bold),
                    Cell::new("Status")
                        .set_alignment(CellAlignment::Center)
                        .add_attribute(Attribute::Bold),
                    Cell::new("Last updated")
                        .set_alignment(CellAlignment::Center)
                        .add_attribute(Attribute::Bold),
                    Cell::new("Commit ID")
                        .set_alignment(CellAlignment::Center)
                        .add_attribute(Attribute::Bold),
                    Cell::new("Commit Message")
                        .set_alignment(CellAlignment::Center)
                        .add_attribute(Attribute::Bold),
                    Cell::new("Branch")
                        .set_alignment(CellAlignment::Center)
                        .add_attribute(Attribute::Bold),
                    Cell::new("Dirty")
                        .set_alignment(CellAlignment::Center)
                        .add_attribute(Attribute::Bold),
                ]);
        }

        for deploy in deployments.iter() {
            let truncated_commit_id = deploy
                .git_commit_id
                .as_ref()
                .map_or(String::from(GIT_OPTION_NONE_TEXT), |val| {
                    val.chars().take(7).collect()
                });

            let truncated_commit_msg = deploy
                .git_commit_msg
                .as_ref()
                .map_or(String::from(GIT_OPTION_NONE_TEXT), |val| {
                    val.chars().take(24).collect::<String>()
                });

            if raw {
                table.add_row(vec![
                    Cell::new(&deploy.id),
                    Cell::new(&deploy.latest_deployment_state),
                    Cell::new(deploy.updated_at.format("%Y-%m-%dT%H:%M:%SZ")),
                    Cell::new(truncated_commit_id),
                    Cell::new(truncated_commit_msg),
                    Cell::new(
                        deploy
                            .git_branch
                            .as_ref()
                            .map_or(GIT_OPTION_NONE_TEXT, |val| val as &str),
                    ),
                    Cell::new(
                        deploy
                            .git_dirty
                            .map_or(String::from(GIT_OPTION_NONE_TEXT), |val| val.to_string()),
                    ),
                ]);
            } else {
                table.add_row(vec![
                    Cell::new(&deploy.id),
                    Cell::new(&deploy.latest_deployment_state)
                        // Unwrap is safe because Color::from_str returns the color white if str is not a Color.
                        .fg(Color::from_str(deploy.latest_deployment_state.get_color()).unwrap())
                        .set_alignment(CellAlignment::Center),
                    Cell::new(deploy.updated_at.format("%Y-%m-%dT%H:%M:%SZ"))
                        .set_alignment(CellAlignment::Center),
                    Cell::new(truncated_commit_id),
                    Cell::new(truncated_commit_msg),
                    Cell::new(
                        deploy
                            .git_branch
                            .as_ref()
                            .map_or(GIT_OPTION_NONE_TEXT, |val| val as &str),
                    ),
                    Cell::new(
                        deploy
                            .git_dirty
                            .map_or(String::from(GIT_OPTION_NONE_TEXT), |val| val.to_string()),
                    )
                    .set_alignment(CellAlignment::Center),
                ]);
            }
        }

        format!("\nMost recent deployments for {project_name}\n{table}\n")
    }
}

pub fn get_deployments_table(
    deployments: &Vec<Response>,
    service_name: &str,
    page: u32,
    raw: bool,
    page_hint: bool,
) -> String {
    if deployments.is_empty() {
        // The page starts at 1 in the CLI.
        let mut s = if page <= 1 {
            "No deployments are linked to this service\n".to_string()
        } else {
            "No more deployments are linked to this service\n".to_string()
        };
        if !raw {
            s = s.yellow().bold().to_string();
        }

        s
    } else {
        let mut table = Table::new();

        if raw {
            table
                .load_preset(NOTHING)
                .set_content_arrangement(ContentArrangement::Disabled)
                .set_header(vec![
                    Cell::new("Deployment ID").set_alignment(CellAlignment::Left),
                    Cell::new("Status").set_alignment(CellAlignment::Left),
                    Cell::new("Last updated").set_alignment(CellAlignment::Left),
                    Cell::new("Commit ID").set_alignment(CellAlignment::Left),
                    Cell::new("Commit Message").set_alignment(CellAlignment::Left),
                    Cell::new("Branch").set_alignment(CellAlignment::Left),
                    Cell::new("Dirty").set_alignment(CellAlignment::Left),
                ]);
        } else {
            table
                .load_preset(UTF8_FULL)
                .apply_modifier(UTF8_ROUND_CORNERS)
                .set_content_arrangement(ContentArrangement::DynamicFullWidth)
                .set_header(vec![
                    Cell::new("Deployment ID")
                        .set_alignment(CellAlignment::Center)
                        .add_attribute(Attribute::Bold),
                    Cell::new("Status")
                        .set_alignment(CellAlignment::Center)
                        .add_attribute(Attribute::Bold),
                    Cell::new("Last updated")
                        .set_alignment(CellAlignment::Center)
                        .add_attribute(Attribute::Bold),
                    Cell::new("Commit ID")
                        .set_alignment(CellAlignment::Center)
                        .add_attribute(Attribute::Bold),
                    Cell::new("Commit Message")
                        .set_alignment(CellAlignment::Center)
                        .add_attribute(Attribute::Bold),
                    Cell::new("Branch")
                        .set_alignment(CellAlignment::Center)
                        .add_attribute(Attribute::Bold),
                    Cell::new("Dirty")
                        .set_alignment(CellAlignment::Center)
                        .add_attribute(Attribute::Bold),
                ]);
        }

        for deploy in deployments.iter() {
            let truncated_commit_id = deploy
                .git_commit_id
                .as_ref()
                .map_or(String::from(GIT_OPTION_NONE_TEXT), |val| {
                    val.chars().take(7).collect()
                });

            let truncated_commit_msg = deploy
                .git_commit_msg
                .as_ref()
                .map_or(String::from(GIT_OPTION_NONE_TEXT), |val| {
                    val.chars().take(24).collect::<String>()
                });

            if raw {
                table.add_row(vec![
                    Cell::new(deploy.id),
                    Cell::new(&deploy.state),
                    Cell::new(deploy.last_update.format("%Y-%m-%dT%H:%M:%SZ")),
                    Cell::new(truncated_commit_id),
                    Cell::new(truncated_commit_msg),
                    Cell::new(
                        deploy
                            .git_branch
                            .as_ref()
                            .map_or(GIT_OPTION_NONE_TEXT, |val| val as &str),
                    ),
                    Cell::new(
                        deploy
                            .git_dirty
                            .map_or(String::from(GIT_OPTION_NONE_TEXT), |val| val.to_string()),
                    ),
                ]);
            } else {
                table.add_row(vec![
                    Cell::new(deploy.id),
                    Cell::new(&deploy.state)
                        // Unwrap is safe because Color::from_str returns the color white if str is not a Color.
                        .fg(Color::from_str(deploy.state.get_color()).unwrap())
                        .set_alignment(CellAlignment::Center),
                    Cell::new(deploy.last_update.format("%Y-%m-%dT%H:%M:%SZ"))
                        .set_alignment(CellAlignment::Center),
                    Cell::new(truncated_commit_id),
                    Cell::new(truncated_commit_msg),
                    Cell::new(
                        deploy
                            .git_branch
                            .as_ref()
                            .map_or(GIT_OPTION_NONE_TEXT, |val| val as &str),
                    ),
                    Cell::new(
                        deploy
                            .git_dirty
                            .map_or(String::from(GIT_OPTION_NONE_TEXT), |val| val.to_string()),
                    )
                    .set_alignment(CellAlignment::Center),
                ]);
            }
        }

        let formatted_table = format!("\nMost recent deployments for {service_name}\n{table}\n");
        if page_hint {
            format!(
                "{formatted_table}More deployments are available on the next page using `--page {}`\n",
                page + 1
            )
        } else {
            formatted_table
        }
    }
}

#[derive(Default, Deserialize, Serialize)]
pub struct DeploymentRequest {
    /// Alpha: tar archive. Beta: zip archive.
    pub data: Vec<u8>,
    /// The cargo package name to compile and run. Required on beta.
    pub package_name: Option<String>,
    /// Ignored on beta.
    pub no_test: bool,
    pub git_commit_id: Option<String>,
    pub git_commit_msg: Option<String>,
    pub git_branch: Option<String>,
    pub git_dirty: Option<bool>,
}<|MERGE_RESOLUTION|>--- conflicted
+++ resolved
@@ -96,22 +96,12 @@
             None if EcsState::Running == self.latest_deployment_state
                 || EcsState::InProgress == self.latest_deployment_state =>
             {
-<<<<<<< HEAD
-                format!(
-                    "{latest_state} ({})",
-                    self.uri
-                        .as_ref()
-                        .map(|inner| format!("({inner})"))
-                        .unwrap_or("".to_string())
-                )
-=======
                 let uri = self
                     .uri
                     .as_ref()
                     .map(|inner| format!(" ({inner})"))
                     .unwrap_or_default();
                 format!("{latest_state}{uri}")
->>>>>>> 814ad0ce
             }
             _ => latest_state,
         };
@@ -150,134 +140,7 @@
             EcsState::Stopped => "dark_blue",
             EcsState::Stopping => "blue",
             EcsState::Failed => "red",
-<<<<<<< HEAD
-        }
-    }
-}
-
-pub fn deployments_table_beta(
-    deployments: &Vec<EcsResponse>,
-    project_name: &str,
-    raw: bool,
-) -> String {
-    if deployments.is_empty() {
-        // The page starts at 1 in the CLI.
-        let mut s = "No deployments are linked to this service\n".to_string();
-        if !raw {
-            s = s.yellow().bold().to_string();
-        }
-
-        s
-    } else {
-        let mut table = Table::new();
-
-        if raw {
-            table
-                .load_preset(NOTHING)
-                .set_content_arrangement(ContentArrangement::Disabled)
-                .set_header(vec![
-                    Cell::new("Deployment ID").set_alignment(CellAlignment::Left),
-                    Cell::new("Status").set_alignment(CellAlignment::Left),
-                    Cell::new("Last updated").set_alignment(CellAlignment::Left),
-                    Cell::new("Commit ID").set_alignment(CellAlignment::Left),
-                    Cell::new("Commit Message").set_alignment(CellAlignment::Left),
-                    Cell::new("Branch").set_alignment(CellAlignment::Left),
-                    Cell::new("Dirty").set_alignment(CellAlignment::Left),
-                ]);
-        } else {
-            table
-                .load_preset(UTF8_FULL)
-                .apply_modifier(UTF8_ROUND_CORNERS)
-                .set_content_arrangement(ContentArrangement::DynamicFullWidth)
-                .set_header(vec![
-                    Cell::new("Deployment ID")
-                        .set_alignment(CellAlignment::Center)
-                        .add_attribute(Attribute::Bold),
-                    Cell::new("Status")
-                        .set_alignment(CellAlignment::Center)
-                        .add_attribute(Attribute::Bold),
-                    Cell::new("Last updated")
-                        .set_alignment(CellAlignment::Center)
-                        .add_attribute(Attribute::Bold),
-                    Cell::new("Commit ID")
-                        .set_alignment(CellAlignment::Center)
-                        .add_attribute(Attribute::Bold),
-                    Cell::new("Commit Message")
-                        .set_alignment(CellAlignment::Center)
-                        .add_attribute(Attribute::Bold),
-                    Cell::new("Branch")
-                        .set_alignment(CellAlignment::Center)
-                        .add_attribute(Attribute::Bold),
-                    Cell::new("Dirty")
-                        .set_alignment(CellAlignment::Center)
-                        .add_attribute(Attribute::Bold),
-                ]);
-        }
-
-        for deploy in deployments.iter() {
-            let truncated_commit_id = deploy
-                .git_commit_id
-                .as_ref()
-                .map_or(String::from(GIT_OPTION_NONE_TEXT), |val| {
-                    val.chars().take(7).collect()
-                });
-
-            let truncated_commit_msg = deploy
-                .git_commit_msg
-                .as_ref()
-                .map_or(String::from(GIT_OPTION_NONE_TEXT), |val| {
-                    val.chars().take(24).collect::<String>()
-                });
-
-            if raw {
-                table.add_row(vec![
-                    Cell::new(&deploy.id),
-                    Cell::new(&deploy.latest_deployment_state),
-                    Cell::new(deploy.updated_at.format("%Y-%m-%dT%H:%M:%SZ")),
-                    Cell::new(truncated_commit_id),
-                    Cell::new(truncated_commit_msg),
-                    Cell::new(
-                        deploy
-                            .git_branch
-                            .as_ref()
-                            .map_or(GIT_OPTION_NONE_TEXT, |val| val as &str),
-                    ),
-                    Cell::new(
-                        deploy
-                            .git_dirty
-                            .map_or(String::from(GIT_OPTION_NONE_TEXT), |val| val.to_string()),
-                    ),
-                ]);
-            } else {
-                table.add_row(vec![
-                    Cell::new(&deploy.id),
-                    Cell::new(&deploy.latest_deployment_state)
-                        // Unwrap is safe because Color::from_str returns the color white if str is not a Color.
-                        .fg(Color::from_str(deploy.latest_deployment_state.get_color()).unwrap())
-                        .set_alignment(CellAlignment::Center),
-                    Cell::new(deploy.updated_at.format("%Y-%m-%dT%H:%M:%SZ"))
-                        .set_alignment(CellAlignment::Center),
-                    Cell::new(truncated_commit_id),
-                    Cell::new(truncated_commit_msg),
-                    Cell::new(
-                        deploy
-                            .git_branch
-                            .as_ref()
-                            .map_or(GIT_OPTION_NONE_TEXT, |val| val as &str),
-                    ),
-                    Cell::new(
-                        deploy
-                            .git_dirty
-                            .map_or(String::from(GIT_OPTION_NONE_TEXT), |val| val.to_string()),
-                    )
-                    .set_alignment(CellAlignment::Center),
-                ]);
-            }
-=======
->>>>>>> 814ad0ce
-        }
-
-        format!("\nMost recent deployments for {project_name}\n{table}\n")
+        }
     }
 }
 
