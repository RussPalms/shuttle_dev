[package]
name = "cargo-shuttle"
version = "0.18.0"
edition.workspace = true
license.workspace = true
repository.workspace = true
description = "A cargo command for the shuttle platform (https://www.shuttle.rs/)"
homepage = "https://www.shuttle.rs"

[dependencies]
anyhow = { workspace = true }
async-trait = { workspace = true }
bollard = { workspace = true }
cargo_metadata = { workspace = true }
chrono = { workspace = true }
clap = { workspace = true, features = ["env"] }
clap_complete = "4.1.5"
crossbeam-channel = { workspace = true }
crossterm = { workspace = true }
dialoguer = { version = "0.10.4", features = ["fuzzy-select"] }
dirs = { workspace = true }
dunce = "1.0.3"
flate2 = { workspace = true }
futures = { workspace = true }
git2 = "0.17.2"
home = { workspace = true }
headers = { workspace = true }
indicatif = "0.17.3"
ignore = "0.4.20"
indoc = "2.0.1"
portpicker = { workspace = true }
reqwest = { workspace = true, features = ["json"] }
reqwest-middleware = "0.2.0"
reqwest-retry = "0.2.0"
rmp-serde = { workspace = true }
serde = { workspace = true, features = ["derive"] }
serde_json = { workspace = true }
sqlx = { workspace = true, features = ["runtime-tokio-rustls", "postgres"] }
strum = { workspace = true }
tar = { workspace = true }
tokio = { workspace = true, features = ["macros", "signal"] }
tokio-tungstenite = { version = "0.18.0", features = ["rustls-tls-webpki-roots"] }
toml = { workspace = true }
toml_edit = { workspace = true }
tonic = { workspace = true }
tracing = { workspace = true, features = ["default"] }
tracing-subscriber = { workspace = true, features = [
  "default",
  "env-filter",
  "fmt",
] }
url = "2.3.1"
uuid = { workspace = true, features = ["v4"] }
webbrowser = "0.8.2"
semver = "1.0.17"
<<<<<<< HEAD
aws-sdk-dynamodb = { workspace = true }
aws-config = { workspace = true }
=======
cargo-generate = "0.18.3"
>>>>>>> 8bb05b64

[dependencies.shuttle-common]
workspace = true
features = ["models"]

[dependencies.shuttle-proto]
workspace = true

[dependencies.shuttle-service]
workspace = true
features = ["builder"]

[dev-dependencies]
assert_cmd = "2.0.6"
rexpect = "0.5.0"
tempfile = { workspace = true }
test-context = "0.1.4"
# Tmp until this branch is merged and released
tokiotest-httpserver = { git = "https://github.com/shuttle-hq/tokiotest-httpserver", branch = "feat/body" }<|MERGE_RESOLUTION|>--- conflicted
+++ resolved
@@ -53,12 +53,9 @@
 uuid = { workspace = true, features = ["v4"] }
 webbrowser = "0.8.2"
 semver = "1.0.17"
-<<<<<<< HEAD
 aws-sdk-dynamodb = { workspace = true }
 aws-config = { workspace = true }
-=======
 cargo-generate = "0.18.3"
->>>>>>> 8bb05b64
 
 [dependencies.shuttle-common]
 workspace = true
