[package]
name = "cargo-shuttle"
version = "0.5.0"
edition = "2021"
license = "Apache-2.0"
description = "A cargo command for the shuttle platform (https://www.shuttle.rs/)"
# See more keys and their definitions at https://doc.rust-lang.org/cargo/reference/manifest.html

[dependencies]
<<<<<<< HEAD
anyhow = "1.0.57"
async-trait = "0.1.56"
bollard = "0.12.0"
cargo = "0.62.0"
cargo-edit = { version = "0.9.1", features = ["cli"] }
cargo_metadata = "0.15.0"
chrono = "0.4.19"
clap = { version = "3.1.18", features = ["derive", "env"] }
crossbeam-channel = "0.5.6"
crossterm = "0.23.2"
dirs = "4.0.0"
futures = "0.3.21"
indoc = "1.0.6"
=======
anyhow = "1.0.62"
async-trait = "0.1.57"
bollard = "0.13.0"
cargo = "0.64.0"
cargo-edit = { version = "0.10.4", features = ["cli"] }
cargo_metadata = "0.15.0"
chrono = "0.4.22"
clap = { version = "3.2.17", features = ["derive", "env"] }
colored = "2.0.0"
crossterm = "0.25.0"
dirs = "4.0.0"
env_logger = "0.9.0"
futures = "0.3.23"
indoc = "1.0.7"
>>>>>>> a788b30a
log = "0.4.17"
portpicker = "0.1.1"
reqwest = { version = "0.11.11", features = ["json"] }
reqwest-middleware = "0.1.6"
reqwest-retry = "0.1.5"
<<<<<<< HEAD
semver = "1.0.9"
serde = { version = "1.0.137", features = ["derive"] }
serde_json = "1.0.81"
tokio = "1.19.2"
tokio-tungstenite = { version = "0.17.2", features = ["native-tls"] }
=======
semver = "1.0.13"
serde = { version = "1.0.143", features = ["derive"] }
serde_json = "1.0.83"
tokio = "1.20.1"
>>>>>>> a788b30a
toml = "0.5.9"
toml_edit = "0.14.4"
tracing = "0.1.35"
tracing-subscriber = { version = "0.3.11", features = ["env-filter"] }
url = "2.2.2"
uuid = { version = "1.1.2", features = ["v4"] }
webbrowser = "0.7.1"

[dependencies.shuttle-common]
version = "0.5.0"
path = "../common"

[dependencies.shuttle-service]
version = "0.5.0"
path = "../service"
features = ["loader"]

[dev-dependencies]
tempfile = "3.3.0"
test-context = "0.1.4"
# Tmp until this branch is merged and released
tokiotest-httpserver = { git = "https://github.com/shuttle-hq/tokiotest-httpserver", branch = "feat/body" }<|MERGE_RESOLUTION|>--- conflicted
+++ resolved
@@ -7,21 +7,6 @@
 # See more keys and their definitions at https://doc.rust-lang.org/cargo/reference/manifest.html
 
 [dependencies]
-<<<<<<< HEAD
-anyhow = "1.0.57"
-async-trait = "0.1.56"
-bollard = "0.12.0"
-cargo = "0.62.0"
-cargo-edit = { version = "0.9.1", features = ["cli"] }
-cargo_metadata = "0.15.0"
-chrono = "0.4.19"
-clap = { version = "3.1.18", features = ["derive", "env"] }
-crossbeam-channel = "0.5.6"
-crossterm = "0.23.2"
-dirs = "4.0.0"
-futures = "0.3.21"
-indoc = "1.0.6"
-=======
 anyhow = "1.0.62"
 async-trait = "0.1.57"
 bollard = "0.13.0"
@@ -30,30 +15,20 @@
 cargo_metadata = "0.15.0"
 chrono = "0.4.22"
 clap = { version = "3.2.17", features = ["derive", "env"] }
-colored = "2.0.0"
+crossbeam-channel = "0.5.6"
 crossterm = "0.25.0"
 dirs = "4.0.0"
-env_logger = "0.9.0"
 futures = "0.3.23"
 indoc = "1.0.7"
->>>>>>> a788b30a
 log = "0.4.17"
 portpicker = "0.1.1"
 reqwest = { version = "0.11.11", features = ["json"] }
 reqwest-middleware = "0.1.6"
 reqwest-retry = "0.1.5"
-<<<<<<< HEAD
-semver = "1.0.9"
-serde = { version = "1.0.137", features = ["derive"] }
-serde_json = "1.0.81"
-tokio = "1.19.2"
-tokio-tungstenite = { version = "0.17.2", features = ["native-tls"] }
-=======
 semver = "1.0.13"
 serde = { version = "1.0.143", features = ["derive"] }
 serde_json = "1.0.83"
 tokio = "1.20.1"
->>>>>>> a788b30a
 toml = "0.5.9"
 toml_edit = "0.14.4"
 tracing = "0.1.35"
